FROM ubuntu:18.04
ENV HOME /root
RUN apt-get update
RUN apt-get install -y build-essential
RUN apt-get install -y git
RUN apt-get install -y libpq-dev
# dependencies for compiling postgresql
RUN apt-get install -y libreadline-dev libssl-dev bison flex

# install postgresql from source
WORKDIR $HOME/postgresql
RUN git clone git://git.postgresql.org/git/postgresql.git .
<<<<<<< HEAD
# apply patch
COPY libpqpatch.diff .
RUN patch -p0 < libpqpatch.diff
RUN ./configure --with-openssl --without-zlib --enable-thread-safety
RUN make -C src/bin install && \
make -C src/include install && \
make -C src/interfaces install
# there might be a better way but for now this is needed in order to make libpq
# available in dynamic linking
# RUN ln -s /root/postgresql/src/interfaces/libpq/libpq.so.5 /usr/lib/libpq.so.5
ENV PATH="/usr/local/pgsql/bin:${PATH}"
RUN apt-get install -y python3-dev
RUN apt-get install -y python3-pip
RUN pip3 install psycopg2
=======
RUN ./configure --with-openssl --without-zlib
RUN make

RUN apt-get install -y libprotobuf-c-dev libprotoc-dev protobuf-compiler

# install protobuf-c from source
WORKDIR $HOME/protobuf-c
Run apt-get install -y pkg-config dh-autoreconf
RUN git clone https://github.com/protobuf-c/protobuf-c.git .
RUN ./autogen.sh
RUN ./configure
RUN make && make install

>>>>>>> 8ea97ec3
WORKDIR /usr/src/dbauth<|MERGE_RESOLUTION|>--- conflicted
+++ resolved
@@ -10,7 +10,6 @@
 # install postgresql from source
 WORKDIR $HOME/postgresql
 RUN git clone git://git.postgresql.org/git/postgresql.git .
-<<<<<<< HEAD
 # apply patch
 COPY libpqpatch.diff .
 RUN patch -p0 < libpqpatch.diff
@@ -25,9 +24,6 @@
 RUN apt-get install -y python3-dev
 RUN apt-get install -y python3-pip
 RUN pip3 install psycopg2
-=======
-RUN ./configure --with-openssl --without-zlib
-RUN make
 
 RUN apt-get install -y libprotobuf-c-dev libprotoc-dev protobuf-compiler
 
@@ -39,5 +35,4 @@
 RUN ./configure
 RUN make && make install
 
->>>>>>> 8ea97ec3
 WORKDIR /usr/src/dbauth