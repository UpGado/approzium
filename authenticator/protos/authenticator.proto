syntax = "proto3";

package approzium.authenticator.protos;

service Authenticator {
        rpc GetPGMD5Hash(PGMD5HashRequest) returns (PGMD5Response) {}
        rpc GetPGSHA256Hash(PGSHA256HashRequest) returns (PGSHA256Response) {}
}

message PGMD5HashRequest {
        string signed_get_caller_identity = 1;
        string claimed_iam_arn = 2;
        string dbhost = 3;
        string dbuser = 4;
        bytes salt = 5;
        string dbport = 7;
}

message PGSHA256HashRequest {
        string signed_get_caller_identity = 1;
        string claimed_iam_arn = 2;
        string dbhost = 3;
        string dbuser = 4;
        string salt = 5;
        uint32 iterations = 6;
<<<<<<< HEAD
        string authentication_msg = 7;
=======
        string dbport = 7;
>>>>>>> 7b90e7fb
}

message PGMD5Response {
        string hash = 1;
}

message PGSHA256Response {
        string cproof = 1;
        string sproof = 2;
}<|MERGE_RESOLUTION|>--- conflicted
+++ resolved
@@ -11,23 +11,20 @@
         string signed_get_caller_identity = 1;
         string claimed_iam_arn = 2;
         string dbhost = 3;
-        string dbuser = 4;
-        bytes salt = 5;
-        string dbport = 7;
+        string dbport = 4;
+        string dbuser = 5;
+        bytes salt = 6;
 }
 
 message PGSHA256HashRequest {
         string signed_get_caller_identity = 1;
         string claimed_iam_arn = 2;
         string dbhost = 3;
-        string dbuser = 4;
-        string salt = 5;
-        uint32 iterations = 6;
-<<<<<<< HEAD
-        string authentication_msg = 7;
-=======
-        string dbport = 7;
->>>>>>> 7b90e7fb
+        string dbport = 4;
+        string dbuser = 5;
+        string salt = 6;
+        uint32 iterations = 7;
+        string authentication_msg = 8;
 }
 
 message PGMD5Response {
