<<<<<<< HEAD
package identity

import (
	"fmt"
	"sync"
	"time"

	"github.com/aws/aws-sdk-go/aws"
	"github.com/aws/aws-sdk-go/aws/credentials/stscreds"
	"github.com/aws/aws-sdk-go/aws/session"
	"github.com/aws/aws-sdk-go/service/sts"
	pb "github.com/cyralinc/approzium/authenticator/server/protos"
)

var refreshEvery = 5 * time.Minute

// To not assume a role, simply provide "".
func newAwsIdentityHandler(roleArnToAssume string) (*awsIdentityHandler, error) {
	h := &awsIdentityHandler{
		roleArnToAssume:     roleArnToAssume,
	}
	// Initially ensure we can get a caller identity on the main thread so
	// we can provide immediate feedback if it's misconfigured.
	if err := h.refreshProof(); err != nil {
		return nil, err
	}
	// Now refresh identity in the background so it's super fast to retrieve
	// the latest identity.
	h.startBackgroundRefresh()
	return h, nil
}

type awsIdentityHandler struct {
	roleArnToAssume string

	identityLock sync.RWMutex
	latestIdentity      *pb.AWSIdentity
}

func (h *awsIdentityHandler) RetrieveAWSIdentity() *pb.AWSIdentity {
	h.identityLock.RLock()
	defer h.identityLock.RUnlock()
	return h.latestIdentity
}

func (h *awsIdentityHandler) startBackgroundRefresh() {
	go func(){
		ticker := time.NewTicker(refreshEvery)
		for true {
			select {
			case <- ticker.C:
				if err := h.refreshProof(); err != nil {
					// TODO log it
				}
			}
		}
	}()
}

func (h *awsIdentityHandler) refreshProof() error {
	sess, err := session.NewSession()
	if err != nil {
		return err
	}

	var svc *sts.STS
	if h.roleArnToAssume == "" {
		svc = sts.New(sess)
	} else {
		creds := stscreds.NewCredentials(sess, h.roleArnToAssume)
		svc = sts.New(sess, &aws.Config{Credentials: creds})
	}

	req, _ := svc.GetCallerIdentityRequest(&sts.GetCallerIdentityInput{})
	signedGetCallerIdentity, err := req.Presign(time.Minute * 15)
	if err != nil {
		return err
	}

	callerIdentity, err := svc.GetCallerIdentity(&sts.GetCallerIdentityInput{})
	if err != nil {
		return err
	}
	if callerIdentity.Arn == nil {
		return fmt.Errorf("no ARN received in %+v", callerIdentity)
	}

	id := &pb.AWSIdentity{
		SignedGetCallerIdentity: signedGetCallerIdentity,
		ClaimedIamArn:           *callerIdentity.Arn,
	}

	h.identityLock.Lock()
	defer h.identityLock.Unlock()
	h.latestIdentity = id
	return nil
}
=======
package identity
>>>>>>> 73c63bd6
<|MERGE_RESOLUTION|>--- conflicted
+++ resolved
@@ -1,4 +1,3 @@
-<<<<<<< HEAD
 package identity
 
 import (
@@ -95,7 +94,4 @@
 	defer h.identityLock.Unlock()
 	h.latestIdentity = id
 	return nil
-}
-=======
-package identity
->>>>>>> 73c63bd6
+}