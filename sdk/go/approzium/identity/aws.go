--- conflicted
+++ resolved
@@ -18,12 +18,8 @@
 // To not assume a role, simply provide "".
 func newAwsIdentityHandler(logger *log.Logger, roleArnToAssume string) (*awsIdentityHandler, error) {
 	h := &awsIdentityHandler{
-<<<<<<< HEAD
 		logger: logger,
 		roleArnToAssume:     roleArnToAssume,
-=======
-		roleArnToAssume: roleArnToAssume,
->>>>>>> 4faf3c61
 	}
 	// Initially ensure we can get a caller identity on the main thread so
 	// we can provide immediate feedback if it's misconfigured.
