import psycopg2
import select
import logging
import struct
from sys import getsizeof
import warnings
from ._psycopg2_ctypes import (
    libpq_PQstatus,
    libpq_PQsslInUse,
    libpq_PQgetssl,
    libpq_PQsetnonblocking,
    libssl_SSL_read,
    libssl_SSL_write,
    set_connection_sync,
    read_msg,
    write_msg,
    write_to_conn,
    set_debug,
    ensure_compatible_ssl
)
from .authenticator import get_hash
from .misc import read_int32_from_bytes
import approzium
import pyximport
pyximport.install(language_level=3)
from .pg_scram import SCRAMAuthentication


logger = logging.getLogger(__name__)

# Postgres protocol constants
# derived from PGsource/src/include/libpq/pgcomm.h
AUTH_REQ_MD5 = 5
AUTH_REQ_SASL = 10

pgconnect = psycopg2.connect



def read_auth(pgconn):
    # request many more bytes than necessary. if connection is at the
    # right stage, only the right number of bytes will be received
    msg_type, msg = read_msg(pgconn)
    auth_type = read_int32_from_bytes(msg, 0)
    if msg_type != b'R':
        raise Exception("Authentication message not received")
    if auth_type == AUTH_REQ_MD5:
        salt = msg[-4:]
        return auth_type, bytes(salt)
    elif auth_type == AUTH_REQ_SASL:
        if not msg[4:].startswith(b'SCRAM-SHA-256'):
            raise Exception("Server requested an unsupported SASL authentication method")
        auth = SCRAMAuthentication(b'SCRAM-SHA-256')
        dbuser = pgconn.get_dsn_parameters()["user"]
        client_first = auth.create_client_first_message(dbuser)
        select.select([], [pgconn.fileno()], [])
        write_msg(pgconn, b'p', client_first)
        select.select([pgconn.fileno()], [], [])
        resp_type, server_first = read_msg(pgconn)
        if resp_type != b'R':
            raise Exception('Error received unexpected response', server_first)
        # the part that is relevant is the part that starts with r=
        auth.parse_server_first_message(server_first[4:])
        return auth_type, auth
    else:
        raise Exception("Unidentified authentication method")


def wait(pgconn):
    while True:
        state = pgconn.poll()
        if state == psycopg2.extensions.POLL_OK:
            break
        elif state == psycopg2.extensions.POLL_WRITE:
            select.select([], [pgconn.fileno()], [])
        elif state == psycopg2.extensions.POLL_READ:
            select.select([pgconn.fileno()], [], [])
        else:
            raise psycopg2.OperationalError("poll() returned %s" % state)


def send_hash(pgconn, auth_type, hash):
    if auth_type == AUTH_REQ_MD5:
        write_msg(pgconn, b'p', b'md5'+hash.encode('ascii')+b'\0')
    elif auth_type == AUTH_REQ_SASL:
        client_final, auth = hash
        write_msg(pgconn, b'p', client_final)
        select.select([pgconn.fileno()], [], [])
        resp_type, server_final = read_msg(pgconn)
        if resp_type != b'R':
            raise Exception('Error received unexpected response', server_final)
        if not auth.verify_server_final_message(server_final):
            raise Exception('Error bad server signature')


def construct_approzium_conn(base, is_sync, authenticator):
    if not base:
        base = psycopg2.extensions.connection

    class ApproziumConn(base):
        CONNECTION_AWAITING_RESPONSE = 4

        def __init__(self, *args, **kwargs):
            # can safely do so because real async value was caught earlier in our connect method
            logger.debug("ApproziumConn __init__")
            kwargs.pop("async", None)
            kwargs.pop("async_", None)
            super().__init__(*args, **kwargs, async_=1)
            if self.dsn is None:
                # connection is uninitalized due to an error
                return
            if logger.getEffectiveLevel() <= logging.DEBUG:
                set_debug(self)
            self._salt = None
            self._auth_type = None
            self._hash_sent = False
<<<<<<< HEAD
            self._authenticator = authenticator
=======
            self._checked_ssl = False
>>>>>>> 39d50c4b
            if is_sync:
                wait(self)
                set_connection_sync(self)
                self.autocommit = False

        def poll(self):
            status = libpq_PQstatus(self.pgconn_ptr)
            if self.info.ssl_in_use and not self._checked_ssl:
                ensure_compatible_ssl(self)
                logging.debug("checked ssl")
                self._checked_ssl = True
            if status == self.CONNECTION_AWAITING_RESPONSE and not self._salt:
                logging.debug("reading salt")
                self._auth_type, self._salt = read_auth(self)
                return psycopg2.extensions.POLL_WRITE
            elif self._salt and not self._hash_sent:
                logging.debug("sending hash")
                dbhost = self.get_dsn_parameters()["host"]
                dbuser = self.get_dsn_parameters()["user"]
                hash = get_hash(
                    dbhost, dbuser, self._auth_type, self._salt, self._authenticator
                )
                send_hash(self, self._auth_type, hash)
                self._hash_sent = True
                return psycopg2.extensions.POLL_WRITE
            else:
                logging.debug("normal poll")
                return super().poll()

    return ApproziumConn


def connect(dsn=None, connection_factory=None, cursor_factory=None, authenticator=None, **kwargs):
    is_sync = True
    if kwargs.get("async", False):
        is_sync = False
    if kwargs.get("async_", False):
        is_sync = False
    if authenticator is None:
        authenticator = approzium.default_authenticator
    if authenticator is None:
        raise Exception('Authenticator not specified')
    # construct our approzium factory class on top of given connection factory class
    factory = construct_approzium_conn(connection_factory, is_sync, authenticator)
    return pgconnect(dsn, factory, cursor_factory, **kwargs)<|MERGE_RESOLUTION|>--- conflicted
+++ resolved
@@ -114,11 +114,8 @@
             self._salt = None
             self._auth_type = None
             self._hash_sent = False
-<<<<<<< HEAD
             self._authenticator = authenticator
-=======
             self._checked_ssl = False
->>>>>>> 39d50c4b
             if is_sync:
                 wait(self)
                 set_connection_sync(self)
